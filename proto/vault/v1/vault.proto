--- conflicted
+++ resolved
@@ -41,19 +41,11 @@
   string min_interest_rate = 8 [(cosmos_proto.scalar) = "cosmos.DecString"];
   // max_interest_rate is a decimal string (e.g., "0.9" for 90% and "0.9001353" for 90.01353%) representing the highest annual interest rate the admin is allowed to set.
   // If unset (empty string), there is no upper limit.
-<<<<<<< HEAD
-  string max_interest_rate = 8 [(cosmos_proto.scalar) = "cosmos.DecString"];
-  // The start time (in Unix seconds) of the current interest accrual period.
-  int64 period_start = 9;
-  // The expire time (in Unix seconds) of the current interest accrual period.
-  int64 period_timeout = 10;
-=======
   string max_interest_rate = 9 [(cosmos_proto.scalar) = "cosmos.DecString"];
   // The start time (in Unix seconds) of the current interest accrual period.
   int64 period_start = 10;
   // The expire time (in Unix seconds) of the current interest accrual period.
   int64 period_timeout = 11;
->>>>>>> 01004d8f
   // swap_in_enabled indicates whether users are allowed to deposit into the vault.
   bool swap_in_enabled = 12;
   // swap_out_enabled indicates whether users are allowed to withdraw from the vault.
