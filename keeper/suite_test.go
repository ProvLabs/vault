--- conflicted
+++ resolved
@@ -200,11 +200,6 @@
 	return events
 }
 
-<<<<<<< HEAD
-// setupBaseVault creates and activates markers for the underlying and share
-// denoms, withdraws some underlying coins to the admin, and creates a vault.
-// Optionally, a payment denom may be provided via paymentDenom[0].
-=======
 // setupBaseVaultRestricted creates a vault with a restricted underlying asset.
 // It establishes a marker for the underlying asset, requiring a specific attribute for transfers.
 // An optional paymentDenom can be provided for the vault's configuration.
@@ -232,7 +227,6 @@
 // setupBaseVault creates and activates markers for the underlying and share denoms,
 // withdraws some underlying coins to the admin, and creates the vault.
 // It can optionally accept a paymentDenom for the vault's configuration.
->>>>>>> 71c22bff
 // It returns the newly created vault account.
 func (s *TestSuite) setupBaseVault(underlyingDenom, shareDenom string, paymentDenom ...string) *types.VaultAccount {
 	s.requireAddFinalizeAndActivateMarker(sdk.NewInt64Coin(underlyingDenom, 2_000_000), s.adminAddr)
@@ -343,8 +337,8 @@
 
 	// 2. The vault's own SwapOut event
 	swapOutEvent := sdk.NewEvent("vault.v1.EventSwapOutRequested",
-		sdk.NewAttribute("assets", CoinToJSON(assets)),
 		sdk.NewAttribute("owner", owner.String()),
+		sdk.NewAttribute("redeem_denom", assets.Denom),
 		sdk.NewAttribute("request_id", "0"),
 		sdk.NewAttribute("shares", CoinToJSON(shares)),
 		sdk.NewAttribute("vault_address", vaultAddr.String()),
