--- conflicted
+++ resolved
@@ -39,16 +39,12 @@
 			return false, nil
 		}
 
-<<<<<<< HEAD
 		if vault.Paused {
 			return false, nil
 		}
 
 		processedKeys = append(processedKeys, key)
-		err = k.processSingleWithdrawal(sdkCtx, id, req)
-=======
 		err = k.processSingleWithdrawal(sdkCtx, id, req, *vault)
->>>>>>> 71c22bff
 		if err != nil {
 			reason := k.getRefundReason(err)
 			sdkCtx.Logger().Error("Failed to process withdrawal",
