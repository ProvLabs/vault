syntax = "proto3";
package vault.v1;

import "cosmos/auth/v1beta1/auth.proto";
import "cosmos/base/v1beta1/coin.proto";
import "cosmos_proto/cosmos.proto";
import "gogoproto/gogo.proto";

option go_package = "github.com/provlabs/vault/types";

// VaultAccount represents a central holding place for assets, governed by a set of rules.
// It is based on the ERC-4626 standard and builds upon the Provenance Marker module.
message VaultAccount {
  // base_account cosmos account information including address and coin holdings.
  cosmos.auth.v1beta1.BaseAccount base_account = 1 [(gogoproto.embed) = true];
  // share_denom is the denomination used to represent shares in the vault (e.g., vault tokens).
  string share_denom = 2;
  // underlying_assets specifies the denomination(s) of the asset(s) managed by the vault.
  repeated string underlying_assets = 3;
  // admin is the address that has administrative privileges over the vault.
  string admin = 4 [(cosmos_proto.scalar) = "cosmos.AddressString"];
  // current_interest_rate is a decimal string (e.g., "0.9" for 90% and "0.9001353" for 90.01353%) representing the actual annual interest rate currently being applied.
  // This may be adjusted programmatically (e.g., due to lack of funds).
  string current_interest_rate = 5 [(cosmos_proto.scalar) = "cosmos.DecString"];
  // desired_interest_rate is a decimal string (e.g., "0.9" for 90% and "0.9001353" for 90.01353%) representing the target annual interest rate that the vault intends to apply.
  string desired_interest_rate = 6 [(cosmos_proto.scalar) = "cosmos.DecString"];
  // min_interest_rate is a decimal string (e.g., "0.9" for 90% and "0.9001353" for 90.01353%) representing the lowest annual interest rate the admin is allowed to set.
  // If unset (empty string), there is no lower limit.
  string min_interest_rate = 7 [(cosmos_proto.scalar) = "cosmos.DecString"];
  // max_interest_rate is a decimal string (e.g., "0.9" for 90% and "0.9001353" for 90.01353%) representing the highest annual interest rate the admin is allowed to set.
  // If unset (empty string), there is no upper limit.
  string max_interest_rate = 8 [(cosmos_proto.scalar) = "cosmos.DecString"];
   // The start time (in Unix seconds) of the current interest accrual period.
  int64 period_start = 9;
  // The expire time (in Unix seconds) of the current interest accrual period.
  int64 period_timeout = 10; 
  // swap_in_enabled indicates whether users are allowed to deposit into the vault.
  bool swap_in_enabled = 11;
  // swap_out_enabled indicates whether users are allowed to withdraw from the vault.
<<<<<<< HEAD
  bool swap_out_enabled = 12;
=======
  bool swap_out_enabled = 10;
}

// VaultInterestDetails stores metadata related to interest accrual and payment for a vault.
//
// period_start represents the Unix timestamp (in seconds) when the current interest
// accrual period began. This value is updated when interest is successfully paid out.
// If multiple transactions occur in the same block, only the first will trigger interest reconciliation.
message VaultInterestDetails {
  // The start time (in Unix seconds) of the current interest accrual period.
  int64 period_start = 1;
  // The expire time (in Unix seconds) of the current interest accrual period.
  int64 expire_time = 2;
}

// AccountBalance represents the coin balance of a single account.
message AccountBalance {
  option (gogoproto.equal) = false;
  option (gogoproto.goproto_getters) = false;

  // address is the account address.
  string address = 1;

  // coins is the balance of the account.
  repeated cosmos.base.v1beta1.Coin coins = 2 [
    (gogoproto.nullable) = false,
    (gogoproto.castrepeated) = "github.com/cosmos/cosmos-sdk/types.Coins"
  ];
>>>>>>> abbbe377
}<|MERGE_RESOLUTION|>--- conflicted
+++ resolved
@@ -37,22 +37,7 @@
   // swap_in_enabled indicates whether users are allowed to deposit into the vault.
   bool swap_in_enabled = 11;
   // swap_out_enabled indicates whether users are allowed to withdraw from the vault.
-<<<<<<< HEAD
   bool swap_out_enabled = 12;
-=======
-  bool swap_out_enabled = 10;
-}
-
-// VaultInterestDetails stores metadata related to interest accrual and payment for a vault.
-//
-// period_start represents the Unix timestamp (in seconds) when the current interest
-// accrual period began. This value is updated when interest is successfully paid out.
-// If multiple transactions occur in the same block, only the first will trigger interest reconciliation.
-message VaultInterestDetails {
-  // The start time (in Unix seconds) of the current interest accrual period.
-  int64 period_start = 1;
-  // The expire time (in Unix seconds) of the current interest accrual period.
-  int64 expire_time = 2;
 }
 
 // AccountBalance represents the coin balance of a single account.
@@ -68,5 +53,4 @@
     (gogoproto.nullable) = false,
     (gogoproto.castrepeated) = "github.com/cosmos/cosmos-sdk/types.Coins"
   ];
->>>>>>> abbbe377
 }