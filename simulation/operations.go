package simulation

import (
	"fmt"
	"math/rand"

	"github.com/provlabs/vault/interest"
	"github.com/provlabs/vault/keeper"
	"github.com/provlabs/vault/types"

	"cosmossdk.io/math"

	"github.com/cosmos/cosmos-sdk/baseapp"
	sdk "github.com/cosmos/cosmos-sdk/types"
	"github.com/cosmos/cosmos-sdk/types/module"
	simtypes "github.com/cosmos/cosmos-sdk/types/simulation"
	"github.com/cosmos/cosmos-sdk/x/simulation"
)

const (
	OpWeightMsgCreateVault           = "op_weight_msg_create_vault"
	OpWeightMsgSwapIn                = "op_weight_msg_swap_in"
	OpWeightMsgSwapOut               = "op_weight_msg_swap_out"
	OpWeightMsgUpdateInterestRate    = "op_weight_msg_update_interest_rate"
	OpWeightMsgUpdateMinInterestRate = "op_weight_msg_update_min_interest_rate"
	OpWeightMsgUpdateMaxInterestRate = "op_weight_msg_update_max_interest_rate"
	OpWeightMsgToggleSwapIn          = "op_weight_msg_toggle_swap_in"
	OpWeightMsgToggleSwapOut         = "op_weight_msg_toggle_swap_out"
	OpWeightMsgDepositInterest       = "op_weight_msg_deposit_interest"
	OpWeightMsgWithdrawInterest      = "op_weight_msg_withdraw_interest"
	OpWeightMsgDepositPrincipal      = "op_weight_msg_deposit_principal"
	OpWeightMsgWithdrawPrincipal     = "op_weight_msg_withdraw_principal"
	OpWeightMsgExpediteSwap          = "op_weight_msg_expedite_swap"
	OpWeightMsgPauseVault            = "op_weight_msg_pause_vault"
	OpWeightMsgUnpauseVault          = "op_weight_msg_unpause_vault"
)

var DefaultWeights = map[string]int{
	OpWeightMsgCreateVault:           5,
	OpWeightMsgSwapIn:                30,
	OpWeightMsgSwapOut:               15,
	OpWeightMsgUpdateInterestRate:    8,
	OpWeightMsgUpdateMinInterestRate: 3,
	OpWeightMsgUpdateMaxInterestRate: 3,
	OpWeightMsgToggleSwapIn:          7,
	OpWeightMsgToggleSwapOut:         7,
	OpWeightMsgDepositInterest:       4,
	OpWeightMsgWithdrawInterest:      4,
	OpWeightMsgDepositPrincipal:      4,
	OpWeightMsgWithdrawPrincipal:     4,
	OpWeightMsgExpediteSwap:          2,
	OpWeightMsgPauseVault:            2,
	OpWeightMsgUnpauseVault:          2,
}

func WeightedOperations(simState module.SimulationState, k keeper.Keeper) simulation.WeightedOperations {
	var (
		wCreateVault           int
		wSwapIn                int
		wSwapOut               int
		wUpdateInterestRate    int
		wUpdateMinInterestRate int
		wUpdateMaxInterestRate int
		wToggleSwapIn          int
		wToggleSwapOut         int
		wDepositInterest       int
		wWithdrawInterest      int
		wDepositPrincipal      int
		wWithdrawPrincipal     int
		wExpediteSwap          int
		wPauseVault            int
		wUnpauseVault          int
	)

	simState.AppParams.GetOrGenerate(OpWeightMsgCreateVault, &wCreateVault, simState.Rand, func(_ *rand.Rand) { wCreateVault = DefaultWeights[OpWeightMsgCreateVault] })
	simState.AppParams.GetOrGenerate(OpWeightMsgSwapIn, &wSwapIn, simState.Rand, func(_ *rand.Rand) { wSwapIn = DefaultWeights[OpWeightMsgSwapIn] })
	simState.AppParams.GetOrGenerate(OpWeightMsgSwapOut, &wSwapOut, simState.Rand, func(_ *rand.Rand) { wSwapOut = DefaultWeights[OpWeightMsgSwapOut] })
	simState.AppParams.GetOrGenerate(OpWeightMsgUpdateInterestRate, &wUpdateInterestRate, simState.Rand, func(_ *rand.Rand) { wUpdateInterestRate = DefaultWeights[OpWeightMsgUpdateInterestRate] })
	simState.AppParams.GetOrGenerate(OpWeightMsgUpdateMinInterestRate, &wUpdateMinInterestRate, simState.Rand, func(_ *rand.Rand) { wUpdateMinInterestRate = DefaultWeights[OpWeightMsgUpdateMinInterestRate] })
	simState.AppParams.GetOrGenerate(OpWeightMsgUpdateMaxInterestRate, &wUpdateMaxInterestRate, simState.Rand, func(_ *rand.Rand) { wUpdateMaxInterestRate = DefaultWeights[OpWeightMsgUpdateMaxInterestRate] })
	simState.AppParams.GetOrGenerate(OpWeightMsgToggleSwapIn, &wToggleSwapIn, simState.Rand, func(_ *rand.Rand) { wToggleSwapIn = DefaultWeights[OpWeightMsgToggleSwapIn] })
	simState.AppParams.GetOrGenerate(OpWeightMsgToggleSwapOut, &wToggleSwapOut, simState.Rand, func(_ *rand.Rand) { wToggleSwapOut = DefaultWeights[OpWeightMsgToggleSwapOut] })
	simState.AppParams.GetOrGenerate(OpWeightMsgDepositInterest, &wDepositInterest, simState.Rand, func(_ *rand.Rand) { wDepositInterest = DefaultWeights[OpWeightMsgDepositInterest] })
	simState.AppParams.GetOrGenerate(OpWeightMsgWithdrawInterest, &wWithdrawInterest, simState.Rand, func(_ *rand.Rand) { wWithdrawInterest = DefaultWeights[OpWeightMsgWithdrawInterest] })
	simState.AppParams.GetOrGenerate(OpWeightMsgDepositPrincipal, &wDepositPrincipal, simState.Rand, func(_ *rand.Rand) { wDepositPrincipal = DefaultWeights[OpWeightMsgDepositPrincipal] })
	simState.AppParams.GetOrGenerate(OpWeightMsgWithdrawPrincipal, &wWithdrawPrincipal, simState.Rand, func(_ *rand.Rand) { wWithdrawPrincipal = DefaultWeights[OpWeightMsgWithdrawPrincipal] })
	simState.AppParams.GetOrGenerate(OpWeightMsgExpediteSwap, &wExpediteSwap, simState.Rand, func(_ *rand.Rand) { wExpediteSwap = DefaultWeights[OpWeightMsgExpediteSwap] })
	simState.AppParams.GetOrGenerate(OpWeightMsgPauseVault, &wPauseVault, simState.Rand, func(_ *rand.Rand) { wPauseVault = DefaultWeights[OpWeightMsgPauseVault] })
	simState.AppParams.GetOrGenerate(OpWeightMsgUnpauseVault, &wUnpauseVault, simState.Rand, func(_ *rand.Rand) { wUnpauseVault = DefaultWeights[OpWeightMsgUnpauseVault] })

	return simulation.WeightedOperations{
		simulation.NewWeightedOperation(wCreateVault, SimulateMsgCreateVault(k)),
		simulation.NewWeightedOperation(wSwapIn, SimulateMsgSwapIn(k)),
		simulation.NewWeightedOperation(wSwapOut, SimulateMsgSwapOut(k)),
		simulation.NewWeightedOperation(wUpdateInterestRate, SimulateMsgUpdateInterestRate(k)),
		simulation.NewWeightedOperation(wUpdateMinInterestRate, SimulateMsgUpdateMinInterestRate(k)),
		simulation.NewWeightedOperation(wUpdateMaxInterestRate, SimulateMsgUpdateMaxInterestRate(k)),
		simulation.NewWeightedOperation(wToggleSwapIn, SimulateMsgToggleSwapIn(k)),
		simulation.NewWeightedOperation(wToggleSwapOut, SimulateMsgToggleSwapOut(k)),
		simulation.NewWeightedOperation(wDepositInterest, SimulateMsgDepositInterestFunds(k)),
		simulation.NewWeightedOperation(wWithdrawInterest, SimulateMsgWithdrawInterestFunds(k)),
		simulation.NewWeightedOperation(wDepositPrincipal, SimulateMsgDepositPrincipalFunds(k)),
		simulation.NewWeightedOperation(wWithdrawPrincipal, SimulateMsgWithdrawPrincipalFunds(k)),
		simulation.NewWeightedOperation(wExpediteSwap, SimulateMsgExpeditePendingSwapOut(k)),
		simulation.NewWeightedOperation(wPauseVault, SimulateMsgPauseVault(k)),
		simulation.NewWeightedOperation(wUnpauseVault, SimulateMsgUnpauseVault(k)),
	}
}

func SimulateMsgCreateVault(k keeper.Keeper) simtypes.Operation {
	return func(r *rand.Rand, app *baseapp.BaseApp, ctx sdk.Context,
		accs []simtypes.Account, chainID string,
	) (simtypes.OperationMsg, []simtypes.FutureOperation, error) {
		admin, _ := simtypes.RandomAcc(r, accs)
		denom := fmt.Sprintf("vaulttoken%d", r.Intn(100000))

		underlying, err := getRandomDenom(r, k, ctx, admin)
		if err != nil {
			return simtypes.NoOpMsg(types.ModuleName, sdk.MsgTypeURL(&types.MsgCreateVaultRequest{}), "unable to get random denom for underlying"), nil, nil
		}
		payment, err := getRandomDenom(r, k, ctx, admin)
		if err != nil {
			return simtypes.NoOpMsg(types.ModuleName, sdk.MsgTypeURL(&types.MsgCreateVaultRequest{}), "unable to get random denom for payment"), nil, nil
		}
		if payment == underlying {
			payment = ""
		}

		msg := &types.MsgCreateVaultRequest{
			Admin:                  admin.Address.String(),
			ShareDenom:             denom,
			UnderlyingAsset:        underlying,
			PaymentDenom:           payment,
			WithdrawalDelaySeconds: interest.SecondsPerDay,
		}

		handler := keeper.NewMsgServer(&k)
		_, err = handler.CreateVault(sdk.WrapSDKContext(ctx), msg)
		if err != nil {
			return simtypes.NoOpMsg(types.ModuleName, sdk.MsgTypeURL(msg), err.Error()), nil, err
		}

		return simtypes.NewOperationMsg(msg, true, ""), nil, nil
	}
}

func SimulateMsgSwapIn(k keeper.Keeper) simtypes.Operation {
	return func(r *rand.Rand, app *baseapp.BaseApp, ctx sdk.Context,
		accs []simtypes.Account, chainID string,
	) (simtypes.OperationMsg, []simtypes.FutureOperation, error) {
		vault, err := getRandomVault(r, k, ctx)
		if err != nil {
			return simtypes.NoOpMsg(types.ModuleName, sdk.MsgTypeURL(&types.MsgSwapInRequest{}), "unable to get random vault"), nil, nil
		}

		// TODO Do I need to do these checks?
		if vault.Paused {
			return simtypes.NoOpMsg(types.ModuleName, sdk.MsgTypeURL(&types.MsgSwapInRequest{}), "vault is paused"), nil, nil
		}
		if !vault.SwapInEnabled {
			return simtypes.NoOpMsg(types.ModuleName, sdk.MsgTypeURL(&types.MsgSwapInRequest{}), "vault has swap-in disabled"), nil, nil
		}

		assetDenom := getRandomVaultAsset(r, vault)
		owner, balance, err := getRandomAccountWithDenom(r, k, ctx, accs, assetDenom)
		if err != nil {
			return simtypes.NoOpMsg(types.ModuleName, sdk.MsgTypeURL(&types.MsgSwapInRequest{}), "no account has funds for this vault's accepted assets"), nil, nil
		}

		// Calculate 1/1000 of the balance
		portion := balance.Amount.Quo(math.NewInt(1000))
		if portion.IsZero() {
			// If portion is zero, the balance is too low to deposit a meaningful portion.
			return simtypes.NoOpMsg(types.ModuleName, sdk.MsgTypeURL(&types.MsgSwapInRequest{}), "balance too low to swap in a portion"), nil, nil
		}

		// Pick a random amount of their balance up to portion
		amount, err := simtypes.RandPositiveInt(r, portion)
		if err != nil {
			return simtypes.NoOpMsg(types.ModuleName, sdk.MsgTypeURL(&types.MsgSwapInRequest{}), "balance amount is not positive"), nil, nil
		}
		asset := sdk.NewCoin(assetDenom, amount)

		// Create and dispatch the message
		msg := &types.MsgSwapInRequest{
			Owner:        owner.Address.String(),
			VaultAddress: vault.GetAddress().String(),
			Assets:       asset,
		}

		handler := keeper.NewMsgServer(&k)
		_, err = handler.SwapIn(sdk.WrapSDKContext(ctx), msg)
		if err != nil {
			return simtypes.NoOpMsg(types.ModuleName, sdk.MsgTypeURL(msg), "failed to swap in"), nil, err
		}

		return simtypes.NewOperationMsg(msg, true, "successfully swapped in"), nil, nil
	}
}

func SimulateMsgSwapOut(k keeper.Keeper) simtypes.Operation {
	return func(r *rand.Rand, app *baseapp.BaseApp, ctx sdk.Context,
		accs []simtypes.Account, chainID string,
	) (simtypes.OperationMsg, []simtypes.FutureOperation, error) {
<<<<<<< HEAD
		// Get a random vault
		vault, err := getRandomVault(r, k, ctx)
		if err != nil {
			return simtypes.NoOpMsg(types.ModuleName, sdk.MsgTypeURL(&types.MsgSwapOutRequest{}), "unable to get random vault"), nil, nil
		}

		// TODO Do I need to do these checks?
		if vault.Paused {
			return simtypes.NoOpMsg(types.ModuleName, sdk.MsgTypeURL(&types.MsgSwapOutRequest{}), "vault is paused"), nil, nil
		}
		if !vault.SwapOutEnabled {
			return simtypes.NoOpMsg(types.ModuleName, sdk.MsgTypeURL(&types.MsgSwapOutRequest{}), "vault has swap-out disabled"), nil, nil
		}

		// Find an account that has shares in this vault
		owner, balance, err := getRandomAccountWithDenom(r, k, ctx, accs, vault.ShareDenom)
		if err != nil {
			return simtypes.NoOpMsg(types.ModuleName, sdk.MsgTypeURL(&types.MsgSwapOutRequest{}), "no account has shares in this vault"), nil, nil
		}

		// Pick a random amount of shares to swap out
		amount, err := simtypes.RandPositiveInt(r, balance.Amount)
		if err != nil {
			return simtypes.NoOpMsg(types.ModuleName, sdk.MsgTypeURL(&types.MsgSwapOutRequest{}), "balance amount is not positive"), nil, nil
		}
		shares := sdk.NewCoin(vault.ShareDenom, amount)

		// Pick a random asset to receive it in
		redeemDenom := getRandomVaultAsset(r, vault)
=======
		// Find an account with the asset
		var acc simtypes.Account
		denom := "underlyingshare"
		for _, a := range accs {
			balance := k.BankKeeper.GetBalance(ctx, a.Address, denom)
			if balance.IsZero() {
				continue
			}
			acc = a
		}

		// Obtain amount of shares
		balance := k.BankKeeper.GetBalance(ctx, acc.Address, denom)

		// Pick a random vault with matching share denom
		vaults, _ := k.GetVaults(ctx)
		iter := utils.Filter(vaults, func(addr sdk.AccAddress) bool {
			vault, _ := k.GetVault(ctx, addr)
			return vault.TotalShares.Denom == denom
		})
		vaults = slices.Collect(iter)
		vaultAddr := sdk.AccAddress{}
		if len(vaults) > 0 {
			vaultAddr = vaults[r.Intn(len(vaults))]
		}

		// Pick a random amount of the underlying asset
		maxAmount := balance.Amount.Int64()
		amount := rand.Int63n(maxAmount-1) + 1
		assets := sdk.NewInt64Coin(denom, amount)
>>>>>>> 95d5c026

		// Create and dispatch the message
		msg := &types.MsgSwapOutRequest{
			Owner:        owner.Address.String(),
			VaultAddress: vault.GetAddress().String(),
			Assets:       shares,
			RedeemDenom:  redeemDenom,
		}

		handler := keeper.NewMsgServer(&k)
		_, err = handler.SwapOut(sdk.WrapSDKContext(ctx), msg)
		if err != nil {
			return simtypes.NoOpMsg(types.ModuleName, sdk.MsgTypeURL(msg), "failed to swap out"), nil, err
		}

		return simtypes.NewOperationMsg(msg, true, "successfully swapped out"), nil, nil
	}
}

func SimulateMsgUpdateInterestRate(k keeper.Keeper) simtypes.Operation {
	return func(r *rand.Rand, app *baseapp.BaseApp, ctx sdk.Context,
		accs []simtypes.Account, chainID string,
	) (simtypes.OperationMsg, []simtypes.FutureOperation, error) {
		vault, err := getRandomVault(r, k, ctx)
		if err != nil {
			return simtypes.NoOpMsg(types.ModuleName, sdk.MsgTypeURL(&types.MsgUpdateInterestRateRequest{}), "unable to get random vault"), nil, nil
		}

		adminAddr, err := sdk.AccAddressFromBech32(vault.Admin)
		if err != nil {
			return simtypes.NoOpMsg(types.ModuleName, sdk.MsgTypeURL(&types.MsgUpdateInterestRateRequest{}), "invalid admin address for vault"), nil, err
		}

		rate, err := getRandomInterestRate(r, k, ctx, vault.GetAddress())
		if err != nil {
			return simtypes.NoOpMsg(types.ModuleName, sdk.MsgTypeURL(&types.MsgUpdateInterestRateRequest{}), "unable to get random interest rate"), nil, err
		}

		msg := &types.MsgUpdateInterestRateRequest{
			VaultAddress: vault.GetAddress().String(),
			Admin:        adminAddr.String(),
			NewRate:      rate,
		}

		handler := keeper.NewMsgServer(&k)
		_, err = handler.UpdateInterestRate(sdk.WrapSDKContext(ctx), msg)
		if err != nil {
			return simtypes.NoOpMsg(types.ModuleName, sdk.MsgTypeURL(msg), err.Error()), nil, err
		}

		return simtypes.NewOperationMsg(msg, true, "successfully updated interest rate"), nil, nil
	}
}

func SimulateMsgUpdateMinInterestRate(k keeper.Keeper) simtypes.Operation {
	return func(r *rand.Rand, app *baseapp.BaseApp, ctx sdk.Context,
		accs []simtypes.Account, chainID string,
	) (simtypes.OperationMsg, []simtypes.FutureOperation, error) {
		vault, err := getRandomVault(r, k, ctx)
		if err != nil {
			return simtypes.NoOpMsg(types.ModuleName, sdk.MsgTypeURL(&types.MsgUpdateMinInterestRateRequest{}), "unable to get random vault"), nil, nil
		}

		adminAddr, err := sdk.AccAddressFromBech32(vault.Admin)
		if err != nil {
			return simtypes.NoOpMsg(types.ModuleName, sdk.MsgTypeURL(&types.MsgUpdateMinInterestRateRequest{}), "invalid admin address for vault"), nil, err
		}

		rate, err := getRandomMinInterestRate(r, k, ctx, vault.GetAddress())
		if err != nil {
			return simtypes.NoOpMsg(types.ModuleName, sdk.MsgTypeURL(&types.MsgUpdateMinInterestRateRequest{}), "unable to get random min interest rate"), nil, err
		}

		msg := &types.MsgUpdateMinInterestRateRequest{
			VaultAddress: vault.GetAddress().String(),
			Admin:        adminAddr.String(),
			MinRate:      rate,
		}

		handler := keeper.NewMsgServer(&k)
		_, err = handler.UpdateMinInterestRate(sdk.WrapSDKContext(ctx), msg)
		if err != nil {
			return simtypes.NoOpMsg(types.ModuleName, sdk.MsgTypeURL(msg), err.Error()), nil, err
		}

		return simtypes.NewOperationMsg(msg, true, "successfully updated min interest rate"), nil, nil
	}
}

func SimulateMsgUpdateMaxInterestRate(k keeper.Keeper) simtypes.Operation {
	return func(r *rand.Rand, app *baseapp.BaseApp, ctx sdk.Context,
		accs []simtypes.Account, chainID string,
	) (simtypes.OperationMsg, []simtypes.FutureOperation, error) {
		vault, err := getRandomVault(r, k, ctx)
		if err != nil {
			return simtypes.NoOpMsg(types.ModuleName, sdk.MsgTypeURL(&types.MsgUpdateMaxInterestRateRequest{}), "unable to get random vault"), nil, nil
		}

		adminAddr, err := sdk.AccAddressFromBech32(vault.Admin)
		if err != nil {
			return simtypes.NoOpMsg(types.ModuleName, sdk.MsgTypeURL(&types.MsgUpdateMaxInterestRateRequest{}), "invalid admin address for vault"), nil, err
		}

		rate, err := getRandomMaxInterestRate(r, k, ctx, vault.GetAddress())
		if err != nil {
			return simtypes.NoOpMsg(types.ModuleName, sdk.MsgTypeURL(&types.MsgUpdateMaxInterestRateRequest{}), "unable to get random max interest rate"), nil, err
		}

		msg := &types.MsgUpdateMaxInterestRateRequest{
			VaultAddress: vault.GetAddress().String(),
			Admin:        adminAddr.String(),
			MaxRate:      rate,
		}

		handler := keeper.NewMsgServer(&k)
		_, err = handler.UpdateMaxInterestRate(sdk.WrapSDKContext(ctx), msg)
		if err != nil {
			return simtypes.NoOpMsg(types.ModuleName, sdk.MsgTypeURL(msg), err.Error()), nil, err
		}

		return simtypes.NewOperationMsg(msg, true, "successfully updated max interest rate"), nil, nil
	}
}

func SimulateMsgToggleSwapIn(k keeper.Keeper) simtypes.Operation {
	return func(r *rand.Rand, app *baseapp.BaseApp, ctx sdk.Context,
		accs []simtypes.Account, chainID string,
	) (simtypes.OperationMsg, []simtypes.FutureOperation, error) {
		vault, err := getRandomVault(r, k, ctx)
		if err != nil {
			return simtypes.NoOpMsg(types.ModuleName, sdk.MsgTypeURL(&types.MsgToggleSwapInRequest{}), "unable to get random vault"), nil, nil
		}

		adminAddr, err := sdk.AccAddressFromBech32(vault.Admin)
		if err != nil {
			return simtypes.NoOpMsg(types.ModuleName, sdk.MsgTypeURL(&types.MsgToggleSwapInRequest{}), "invalid admin address"), nil, err
		}

		msg := &types.MsgToggleSwapInRequest{
			VaultAddress: vault.GetAddress().String(),
			Admin:        adminAddr.String(),
		}

		handler := keeper.NewMsgServer(&k)
		_, err = handler.ToggleSwapIn(sdk.WrapSDKContext(ctx), msg)
		if err != nil {
			return simtypes.NoOpMsg(types.ModuleName, sdk.MsgTypeURL(msg), err.Error()), nil, err
		}

		return simtypes.NewOperationMsg(msg, true, "successfully toggled swap in"), nil, nil
	}
}

func SimulateMsgToggleSwapOut(k keeper.Keeper) simtypes.Operation {
	return func(r *rand.Rand, app *baseapp.BaseApp, ctx sdk.Context,
		accs []simtypes.Account, chainID string,
	) (simtypes.OperationMsg, []simtypes.FutureOperation, error) {
		vault, err := getRandomVault(r, k, ctx)
		if err != nil {
			return simtypes.NoOpMsg(types.ModuleName, sdk.MsgTypeURL(&types.MsgToggleSwapOutRequest{}), "unable to get random vault"), nil, nil
		}

		adminAddr, err := sdk.AccAddressFromBech32(vault.Admin)
		if err != nil {
			return simtypes.NoOpMsg(types.ModuleName, sdk.MsgTypeURL(&types.MsgToggleSwapOutRequest{}), "invalid admin address"), nil, err
		}

		msg := &types.MsgToggleSwapOutRequest{
			VaultAddress: vault.GetAddress().String(),
			Admin:        adminAddr.String(),
		}

		handler := keeper.NewMsgServer(&k)
		_, err = handler.ToggleSwapOut(sdk.WrapSDKContext(ctx), msg)
		if err != nil {
			return simtypes.NoOpMsg(types.ModuleName, sdk.MsgTypeURL(msg), err.Error()), nil, err
		}

		return simtypes.NewOperationMsg(msg, true, "successfully toggled swap out"), nil, nil
	}
}

func SimulateMsgDepositInterestFunds(k keeper.Keeper) simtypes.Operation {
	return func(r *rand.Rand, app *baseapp.BaseApp, ctx sdk.Context,
		accs []simtypes.Account, chainID string,
	) (simtypes.OperationMsg, []simtypes.FutureOperation, error) {
		vault, err := getRandomVault(r, k, ctx)
		if err != nil {
			return simtypes.NoOpMsg(types.ModuleName, sdk.MsgTypeURL(&types.MsgDepositInterestFundsRequest{}), "unable to get random vault"), nil, nil
		}

		adminAddr, err := sdk.AccAddressFromBech32(vault.Admin)
		if err != nil {
			return simtypes.NoOpMsg(types.ModuleName, sdk.MsgTypeURL(&types.MsgDepositInterestFundsRequest{}), "invalid admin address"), nil, err
		}

		// Find the admin's balance of the underlying asset
		balance := k.BankKeeper.GetBalance(ctx, adminAddr, vault.UnderlyingAsset)
		if balance.IsZero() {
			return simtypes.NoOpMsg(types.ModuleName, sdk.MsgTypeURL(&types.MsgDepositInterestFundsRequest{}), "admin has no funds to deposit"), nil, nil
		}

		// Calculate 1% of the balance
		portion := balance.Amount.Quo(math.NewInt(100))
		if portion.IsZero() {
			// If 1% is zero, the balance is too low to deposit a meaningful portion.
			return simtypes.NoOpMsg(types.ModuleName, sdk.MsgTypeURL(&types.MsgDepositInterestFundsRequest{}), "balance too low to deposit a portion"), nil, nil
		}

		// Deposit a random amount up to 1% of the admin's balance
		amountInt, err := simtypes.RandPositiveInt(r, portion)
		if err != nil {
			return simtypes.NoOpMsg(types.ModuleName, sdk.MsgTypeURL(&types.MsgDepositInterestFundsRequest{}), "error generating random amount"), nil, err
		}
		amount := sdk.NewCoin(vault.UnderlyingAsset, amountInt)

		msg := &types.MsgDepositInterestFundsRequest{
			VaultAddress: vault.GetAddress().String(),
			Admin:        adminAddr.String(),
			Amount:       amount,
		}

		handler := keeper.NewMsgServer(&k)
		_, err = handler.DepositInterestFunds(sdk.WrapSDKContext(ctx), msg)
		if err != nil {
			return simtypes.NoOpMsg(types.ModuleName, sdk.MsgTypeURL(msg), err.Error()), nil, err
		}

		return simtypes.NewOperationMsg(msg, true, "successfully deposited interest funds"), nil, nil
	}
}

func SimulateMsgWithdrawInterestFunds(k keeper.Keeper) simtypes.Operation {
	return func(r *rand.Rand, app *baseapp.BaseApp, ctx sdk.Context,
		accs []simtypes.Account, chainID string,
	) (simtypes.OperationMsg, []simtypes.FutureOperation, error) {
		vault, err := getRandomVault(r, k, ctx)
		if err != nil {
			return simtypes.NoOpMsg(types.ModuleName, sdk.MsgTypeURL(&types.MsgWithdrawInterestFundsRequest{}), "unable to get random vault"), nil, nil
		}

		adminAddr, err := sdk.AccAddressFromBech32(vault.Admin)
		if err != nil {
			return simtypes.NoOpMsg(types.ModuleName, sdk.MsgTypeURL(&types.MsgWithdrawInterestFundsRequest{}), "invalid admin address"), nil, err
		}

		balance := k.BankKeeper.GetBalance(ctx, vault.GetAddress(), vault.UnderlyingAsset)
		if balance.IsZero() {
			return simtypes.NoOpMsg(types.ModuleName, sdk.MsgTypeURL(&types.MsgWithdrawInterestFundsRequest{}), "no underlying asset funds"), nil, nil
		}
		amount := sdk.NewInt64Coin(vault.UnderlyingAsset, r.Int63n(balance.Amount.Int64()))

		msg := &types.MsgWithdrawInterestFundsRequest{
			VaultAddress: vault.GetAddress().String(),
			Admin:        adminAddr.String(),
			Amount:       amount,
		}

		handler := keeper.NewMsgServer(&k)
		_, err = handler.WithdrawInterestFunds(sdk.WrapSDKContext(ctx), msg)
		if err != nil {
			return simtypes.NoOpMsg(types.ModuleName, sdk.MsgTypeURL(msg), err.Error()), nil, err
		}

		return simtypes.NewOperationMsg(msg, true, "successfully withdrew interest funds"), nil, nil
	}
}

func SimulateMsgDepositPrincipalFunds(k keeper.Keeper) simtypes.Operation {
	return func(r *rand.Rand, app *baseapp.BaseApp, ctx sdk.Context,
		accs []simtypes.Account, chainID string,
	) (simtypes.OperationMsg, []simtypes.FutureOperation, error) {
		vault, err := getRandomVault(r, k, ctx)
		if err != nil {
			return simtypes.NoOpMsg(types.ModuleName, sdk.MsgTypeURL(&types.MsgDepositPrincipalFundsRequest{}), "unable to get random vault"), nil, nil
		}

		adminAddr, err := sdk.AccAddressFromBech32(vault.Admin)
		if err != nil {
			return simtypes.NoOpMsg(types.ModuleName, sdk.MsgTypeURL(&types.MsgDepositPrincipalFundsRequest{}), "invalid admin address"), nil, err
		}

		// TODO Do I need to do these checks?
		if !vault.Paused {
			return simtypes.NoOpMsg(types.ModuleName, sdk.MsgTypeURL(&types.MsgDepositPrincipalFundsRequest{}), "vault is not paused"), nil, nil
		}

		asset := getRandomVaultAsset(r, vault)
		balance := k.BankKeeper.GetBalance(ctx, adminAddr, asset)
		if balance.IsZero() {
			return simtypes.NoOpMsg(types.ModuleName, sdk.MsgTypeURL(&types.MsgDepositPrincipalFundsRequest{}), "admin has no funds to deposit"), nil, nil
		}

		// Calculate 1% of the balance
		portion := balance.Amount.Quo(math.NewInt(100))
		if portion.IsZero() {
			return simtypes.NoOpMsg(types.ModuleName, sdk.MsgTypeURL(&types.MsgDepositPrincipalFundsRequest{}), "balance too low to deposit a portion"), nil, nil
		}

		// Deposit a random amount up to 1% of the admin's balance
		amountInt, err := simtypes.RandPositiveInt(r, portion)
		if err != nil {
			return simtypes.NoOpMsg(types.ModuleName, sdk.MsgTypeURL(&types.MsgDepositPrincipalFundsRequest{}), "error generating random amount"), nil, err
		}
		amount := sdk.NewCoin(vault.UnderlyingAsset, amountInt)

		msg := &types.MsgDepositPrincipalFundsRequest{
			VaultAddress: vault.GetAddress().String(),
			Admin:        adminAddr.String(),
			Amount:       amount,
		}

		handler := keeper.NewMsgServer(&k)
		_, err = handler.DepositPrincipalFunds(sdk.WrapSDKContext(ctx), msg)
		if err != nil {
			return simtypes.NoOpMsg(types.ModuleName, sdk.MsgTypeURL(msg), err.Error()), nil, err
		}

		return simtypes.NewOperationMsg(msg, true, "successfully deposited principal funds"), nil, nil
	}
}

func SimulateMsgWithdrawPrincipalFunds(k keeper.Keeper) simtypes.Operation {
	return func(r *rand.Rand, app *baseapp.BaseApp, ctx sdk.Context,
		accs []simtypes.Account, chainID string,
	) (simtypes.OperationMsg, []simtypes.FutureOperation, error) {
		vault, err := getRandomVault(r, k, ctx)
		if err != nil {
			return simtypes.NoOpMsg(types.ModuleName, sdk.MsgTypeURL(&types.MsgWithdrawPrincipalFundsRequest{}), "unable to get random vault"), nil, nil
		}

		adminAddr, err := sdk.AccAddressFromBech32(vault.Admin)
		if err != nil {
			return simtypes.NoOpMsg(types.ModuleName, sdk.MsgTypeURL(&types.MsgWithdrawPrincipalFundsRequest{}), "invalid admin address"), nil, err
		}

		// TODO Do I need to do these checks?
		if !vault.Paused {
			return simtypes.NoOpMsg(types.ModuleName, sdk.MsgTypeURL(&types.MsgWithdrawPrincipalFundsRequest{}), "vault is not paused"), nil, nil
		}

		principalAddr := vault.PrincipalMarkerAddress()
		asset := getRandomVaultAsset(r, vault)
		balance := k.BankKeeper.GetBalance(ctx, principalAddr, asset)
		if balance.IsZero() {
			return simtypes.NoOpMsg(types.ModuleName, sdk.MsgTypeURL(&types.MsgWithdrawPrincipalFundsRequest{}), "no underlying asset funds"), nil, nil
		}
		amount := sdk.NewInt64Coin(vault.UnderlyingAsset, r.Int63n(balance.Amount.Int64()))

		msg := &types.MsgWithdrawPrincipalFundsRequest{
			VaultAddress: vault.GetAddress().String(),
			Admin:        adminAddr.String(),
			Amount:       amount,
		}

		handler := keeper.NewMsgServer(&k)
		_, err = handler.WithdrawPrincipalFunds(sdk.WrapSDKContext(ctx), msg)
		if err != nil {
			return simtypes.NoOpMsg(types.ModuleName, sdk.MsgTypeURL(msg), err.Error()), nil, err
		}

		return simtypes.NewOperationMsg(msg, true, "successfully withdrew principal funds"), nil, nil
	}
}

func SimulateMsgExpeditePendingSwapOut(k keeper.Keeper) simtypes.Operation {
	return func(r *rand.Rand, app *baseapp.BaseApp, ctx sdk.Context,
		accs []simtypes.Account, chainID string,
	) (simtypes.OperationMsg, []simtypes.FutureOperation, error) {
		vault, err := getRandomVault(r, k, ctx)
		if err != nil {
			return simtypes.NoOpMsg(types.ModuleName, sdk.MsgTypeURL(&types.MsgExpeditePendingSwapOutRequest{}), "unable to get random vault"), nil, nil
		}

		adminAddr, err := sdk.AccAddressFromBech32(vault.Admin)
		if err != nil {
			return simtypes.NoOpMsg(types.ModuleName, sdk.MsgTypeURL(&types.MsgExpeditePendingSwapOutRequest{}), "invalid admin address"), nil, err
		}

		swapID, err := getRandomPendingSwapOut(r, k, ctx, vault.GetAddress())
		if err != nil {
			return simtypes.NoOpMsg(types.ModuleName, sdk.MsgTypeURL(&types.MsgExpeditePendingSwapOutRequest{}), "unable to get random pending swap out"), nil, nil
		}

		msg := &types.MsgExpeditePendingSwapOutRequest{
			Admin:     adminAddr.String(),
			RequestId: swapID,
		}

		handler := keeper.NewMsgServer(&k)
		_, err = handler.ExpeditePendingSwapOut(sdk.WrapSDKContext(ctx), msg)
		if err != nil {
			return simtypes.NoOpMsg(types.ModuleName, sdk.MsgTypeURL(msg), err.Error()), nil, err
		}

		return simtypes.NewOperationMsg(msg, true, "successfully expedited swap out"), nil, nil
	}
}

func SimulateMsgPauseVault(k keeper.Keeper) simtypes.Operation {
	return func(r *rand.Rand, app *baseapp.BaseApp, ctx sdk.Context,
		accs []simtypes.Account, chainID string,
	) (simtypes.OperationMsg, []simtypes.FutureOperation, error) {
		vault, err := getRandomVault(r, k, ctx)
		if err != nil {
			return simtypes.NoOpMsg(types.ModuleName, sdk.MsgTypeURL(&types.MsgPauseVaultRequest{}), "unable to get random vault"), nil, nil
		}

		adminAddr, err := sdk.AccAddressFromBech32(vault.Admin)
		if err != nil {
			return simtypes.NoOpMsg(types.ModuleName, sdk.MsgTypeURL(&types.MsgPauseVaultRequest{}), "invalid admin address"), nil, err
		}

		if vault.Paused {
			return simtypes.NoOpMsg(types.ModuleName, sdk.MsgTypeURL(&types.MsgPauseVaultRequest{}), "vault is already paused"), nil, nil
		}

		msg := &types.MsgPauseVaultRequest{
			VaultAddress: vault.GetAddress().String(),
			Admin:        adminAddr.String(),
		}

		handler := keeper.NewMsgServer(&k)
		_, err = handler.PauseVault(sdk.WrapSDKContext(ctx), msg)
		if err != nil {
			return simtypes.NoOpMsg(types.ModuleName, sdk.MsgTypeURL(msg), err.Error()), nil, err
		}

		return simtypes.NewOperationMsg(msg, true, "successfully paused vault"), nil, nil
	}
}

func SimulateMsgUnpauseVault(k keeper.Keeper) simtypes.Operation {
	return func(r *rand.Rand, app *baseapp.BaseApp, ctx sdk.Context,
		accs []simtypes.Account, chainID string,
	) (simtypes.OperationMsg, []simtypes.FutureOperation, error) {
		vault, err := getRandomVault(r, k, ctx)
		if err != nil {
			return simtypes.NoOpMsg(types.ModuleName, sdk.MsgTypeURL(&types.MsgUnpauseVaultRequest{}), "unable to get random vault"), nil, nil
		}

		adminAddr, err := sdk.AccAddressFromBech32(vault.Admin)
		if err != nil {
			return simtypes.NoOpMsg(types.ModuleName, sdk.MsgTypeURL(&types.MsgUnpauseVaultRequest{}), "invalid admin address"), nil, err
		}

		if !vault.Paused {
			return simtypes.NoOpMsg(types.ModuleName, sdk.MsgTypeURL(&types.MsgPauseVaultRequest{}), "vault is already unpaused"), nil, nil
		}

		msg := &types.MsgUnpauseVaultRequest{
			VaultAddress: vault.GetAddress().String(),
			Admin:        adminAddr.String(),
		}

		handler := keeper.NewMsgServer(&k)
		_, err = handler.UnpauseVault(sdk.WrapSDKContext(ctx), msg)
		if err != nil {
			return simtypes.NoOpMsg(types.ModuleName, sdk.MsgTypeURL(msg), err.Error()), nil, err
		}

		return simtypes.NewOperationMsg(msg, true, "successfully unpaused vault"), nil, nil
	}
}<|MERGE_RESOLUTION|>--- conflicted
+++ resolved
@@ -202,7 +202,6 @@
 	return func(r *rand.Rand, app *baseapp.BaseApp, ctx sdk.Context,
 		accs []simtypes.Account, chainID string,
 	) (simtypes.OperationMsg, []simtypes.FutureOperation, error) {
-<<<<<<< HEAD
 		// Get a random vault
 		vault, err := getRandomVault(r, k, ctx)
 		if err != nil {
@@ -218,7 +217,7 @@
 		}
 
 		// Find an account that has shares in this vault
-		owner, balance, err := getRandomAccountWithDenom(r, k, ctx, accs, vault.ShareDenom)
+		owner, balance, err := getRandomAccountWithDenom(r, k, ctx, accs, vault.TotalShares.Denom)
 		if err != nil {
 			return simtypes.NoOpMsg(types.ModuleName, sdk.MsgTypeURL(&types.MsgSwapOutRequest{}), "no account has shares in this vault"), nil, nil
 		}
@@ -228,42 +227,10 @@
 		if err != nil {
 			return simtypes.NoOpMsg(types.ModuleName, sdk.MsgTypeURL(&types.MsgSwapOutRequest{}), "balance amount is not positive"), nil, nil
 		}
-		shares := sdk.NewCoin(vault.ShareDenom, amount)
+		shares := sdk.NewCoin(vault.TotalShares.Denom, amount)
 
 		// Pick a random asset to receive it in
 		redeemDenom := getRandomVaultAsset(r, vault)
-=======
-		// Find an account with the asset
-		var acc simtypes.Account
-		denom := "underlyingshare"
-		for _, a := range accs {
-			balance := k.BankKeeper.GetBalance(ctx, a.Address, denom)
-			if balance.IsZero() {
-				continue
-			}
-			acc = a
-		}
-
-		// Obtain amount of shares
-		balance := k.BankKeeper.GetBalance(ctx, acc.Address, denom)
-
-		// Pick a random vault with matching share denom
-		vaults, _ := k.GetVaults(ctx)
-		iter := utils.Filter(vaults, func(addr sdk.AccAddress) bool {
-			vault, _ := k.GetVault(ctx, addr)
-			return vault.TotalShares.Denom == denom
-		})
-		vaults = slices.Collect(iter)
-		vaultAddr := sdk.AccAddress{}
-		if len(vaults) > 0 {
-			vaultAddr = vaults[r.Intn(len(vaults))]
-		}
-
-		// Pick a random amount of the underlying asset
-		maxAmount := balance.Amount.Int64()
-		amount := rand.Int63n(maxAmount-1) + 1
-		assets := sdk.NewInt64Coin(denom, amount)
->>>>>>> 95d5c026
 
 		// Create and dispatch the message
 		msg := &types.MsgSwapOutRequest{
