package simulation

import (
	"encoding/json"
	"fmt"

	"github.com/provlabs/vault/keeper"
	"github.com/provlabs/vault/types"
	"github.com/provlabs/vault/utils"

	sdkmath "cosmossdk.io/math"
<<<<<<< HEAD

	sdk "github.com/cosmos/cosmos-sdk/types"
=======
	sdk "github.com/cosmos/cosmos-sdk/types"

>>>>>>> 95d5c026
	"github.com/cosmos/cosmos-sdk/types/module"
	authtypes "github.com/cosmos/cosmos-sdk/x/auth/types"
	banktypes "github.com/cosmos/cosmos-sdk/x/bank/types"

	markertypes "github.com/provenance-io/provenance/x/marker/types"
)

const (
	MaxNumVaults            = 5
	ChanceOfPaymentDenom    = 2  // 1 in X
	ChanceOfNegativeMinRate = 10 // 1 in X
	MaxPositiveMinRate      = 0.1
	MaxNegativeMinRate      = 0.05
	MaxRateAddition         = 0.2

	ChanceOfPausedVault          = 5 // 1 in X
	MaxPausedBalance             = 1_000_000
	MinPausedBalance             = 1_000
	ChanceOfSwapInEnabled        = 2 // 1 in X
	ChanceOfSwapOutEnabled       = 2 // 1 in X
	ChanceOfTimeoutEntry         = 2 // 1 in X
	MaxNumPendingSwaps           = 11
	MaxSharesAmount              = 1000 // This is the base amount, it will be multiplied by ShareScalar
	ChanceOfRedeemDenomIsPayment = 2    // 1 in X
	NumPayoutTimeOptions         = 3
)

// RandomizedGenState generates a random GenesisState for the vault module
func RandomizedGenState(simState *module.SimulationState) *types.GenesisState {
	vaults := randomVaults(simState)
	timeouts := randomTimeouts(simState, vaults)
	pendingSwaps := randomPendingSwaps(simState, vaults)

	vaultGenesis := types.GenesisState{
		Vaults:              vaults,
		PayoutTimeoutQueue:  timeouts,
		PendingSwapOutQueue: pendingSwaps,
	}

	bz, err := json.MarshalIndent(&vaultGenesis, "", " ")
	if err != nil {
		panic(err)
	}
	fmt.Printf("Selected randomly generated vault parameters: %s\n", bz)

	simState.GenState[types.ModuleName] = simState.Cdc.MustMarshalJSON(&vaultGenesis)
	return &vaultGenesis
}

func randomVaults(simState *module.SimulationState) []types.VaultAccount {
	var vaults []types.VaultAccount
	admin := simState.Accounts[0].Address.String()

	for i := 0; i < simState.Rand.Intn(MaxNumVaults)+1; i++ {
		// --- Vault Config ---
		shareDenom := fmt.Sprintf("vaultshare%d", i)
		underlyingDenom := "underlying"
		paymentDenom := ""

		if simState.Rand.Intn(ChanceOfPaymentDenom) == 0 {
			paymentDenom = "payment"
		}

		addr := types.GetVaultAddress(shareDenom)

		var minRate float64
		if simState.Rand.Intn(ChanceOfNegativeMinRate) == 0 {
			minRate = (simState.Rand.Float64() - 1) * MaxNegativeMinRate
		} else {
			minRate = simState.Rand.Float64() * MaxPositiveMinRate
		}

		maxRate := minRate + simState.Rand.Float64()*MaxRateAddition
		desiredRate := minRate + simState.Rand.Float64()*(maxRate-minRate)
		currentRate := minRate + simState.Rand.Float64()*(maxRate-minRate)
		withdrawalDelaySeconds := uint64(simState.Rand.Int63n(keeper.AutoReconcileTimeout))

		var periodStart, periodTimeout int64
		switch simState.Rand.Intn(3) {
		case 0: // Inactive
			desiredRate = 0
			currentRate = 0
			periodStart = 0
			periodTimeout = 0
			minRate = 0
			maxRate = 0
		case 1: // Active
			currentRate = desiredRate
			periodStart = simState.GenTimestamp.Unix()
			periodTimeout = simState.GenTimestamp.Unix() + simState.Rand.Int63n(int64(keeper.AutoReconcileTimeout))
		case 2: // Defaulted
			currentRate = 0
			periodTimeout = simState.GenTimestamp.Unix()
			periodStart = periodTimeout - (simState.Rand.Int63n(int64(keeper.AutoReconcileTimeout)) + 1)
		}

		var paused bool
		var pausedBalance sdk.Coin
		if simState.Rand.Intn(ChanceOfPausedVault) == 0 {
			paused = true
			pausedBalance = sdk.NewCoin(underlyingDenom, sdkmath.NewInt(simState.Rand.Int63n(MaxPausedBalance)+MinPausedBalance))
		} else {
			paused = false
			pausedBalance = sdk.Coin{}
		}

<<<<<<< HEAD
		vault := types.VaultAccount{
			BaseAccount:            authtypes.NewBaseAccountWithAddress(addr),
			Admin:                  admin,
			ShareDenom:             shareDenom,
			UnderlyingAsset:        underlyingDenom,
			PaymentDenom:           paymentDenom,
			CurrentInterestRate:    fmt.Sprintf("%f", currentRate),
			DesiredInterestRate:    fmt.Sprintf("%f", desiredRate),
			MinInterestRate:        fmt.Sprintf("%f", minRate),
			MaxInterestRate:        fmt.Sprintf("%f", maxRate),
			PeriodStart:            periodStart,
			PeriodTimeout:          periodTimeout,
			SwapInEnabled:          simState.Rand.Intn(ChanceOfSwapInEnabled) == 0,
			SwapOutEnabled:         simState.Rand.Intn(ChanceOfSwapOutEnabled) == 0,
			WithdrawalDelaySeconds: withdrawalDelaySeconds,
			Paused:                 paused,
			PausedBalance:          pausedBalance,
		}
		vaults = append(vaults, vault)
=======
		vaults = append(vaults, types.VaultAccount{
			BaseAccount:     authtypes.NewBaseAccountWithAddress(addr),
			Admin:           admin,
			TotalShares:     sdk.NewCoin(denom, sdkmath.ZeroInt()),
			UnderlyingAsset: underlying,
		})
>>>>>>> 95d5c026
	}

	return vaults
}

func randomTimeouts(simState *module.SimulationState, vaults []types.VaultAccount) []types.QueueEntry {
	var timeouts []types.QueueEntry

	for _, vault := range vaults {
		// A vault with no timeout set should not be in the queue.
		if vault.PeriodTimeout == 0 {
			continue
		}

		if simState.Rand.Intn(ChanceOfTimeoutEntry) == 0 {
			addr, err := sdk.AccAddressFromBech32(vault.GetAddress().String())
			if err != nil {
				panic(err)
			}
			timeouts = append(timeouts, types.QueueEntry{
				Time: uint64(vault.PeriodTimeout),
				Addr: addr.String(),
			})
		}
	}

	return timeouts
}

func randomPendingSwaps(simState *module.SimulationState, vaults []types.VaultAccount) types.PendingSwapOutQueue {
	var allPendingSwaps []types.PendingSwapOutQueueEntry
	maxSequence := uint64(0)

	for _, vault := range vaults {
		numPendingSwaps := simState.Rand.Intn(MaxNumPendingSwaps)
		for j := 0; j < numPendingSwaps; j++ {
			maxSequence++
			requestID := maxSequence

			owner := simState.Accounts[simState.Rand.Intn(len(simState.Accounts))].Address

			// Multiply the base random amount by the ShareScalar to get a realistic, scaled share amount
			baseSharesAmount := sdkmath.NewInt(simState.Rand.Int63n(MaxSharesAmount) + 1)
			scaledSharesAmount := baseSharesAmount.Mul(utils.ShareScalar)
			shares := sdk.NewCoin(vault.ShareDenom, scaledSharesAmount)

			redeemDenom := vault.UnderlyingAsset
			if vault.PaymentDenom != "" && simState.Rand.Intn(ChanceOfRedeemDenomIsPayment) == 0 {
				redeemDenom = vault.PaymentDenom
			}

			var payoutTime int64
			switch simState.Rand.Intn(NumPayoutTimeOptions) {
			case 0:
				payoutTime = 0
			case 1:
				payoutTime = simState.GenTimestamp.Unix()
			default:
				if vault.WithdrawalDelaySeconds > 0 {
					payoutTime = simState.GenTimestamp.Unix() + simState.Rand.Int63n(int64(vault.WithdrawalDelaySeconds))
				} else {
					payoutTime = simState.GenTimestamp.Unix()
				}
			}

			allPendingSwaps = append(allPendingSwaps, types.PendingSwapOutQueueEntry{
				Time: payoutTime,
				Id:   requestID,
				SwapOut: types.PendingSwapOut{
					VaultAddress: vault.GetAddress().String(),
					Owner:        owner.String(),
					Shares:       shares,
					RedeemDenom:  redeemDenom,
				},
			})
		}
	}

	return types.PendingSwapOutQueue{
		Entries:              allPendingSwaps,
		LatestSequenceNumber: maxSequence + 1,
	}
}

// GenerateMarkerGenesis creates the underlying and payment markers for simulation.
func GenerateMarkerGenesis(simState *module.SimulationState) {
	var markerGenesis markertypes.GenesisState
	var bankGenesis banktypes.GenesisState
	simState.Cdc.MustUnmarshalJSON(simState.GenState[markertypes.ModuleName], &markerGenesis)
	simState.Cdc.MustUnmarshalJSON(simState.GenState[banktypes.ModuleName], &bankGenesis)

	underlying := sdk.NewInt64Coin("underlyingvault", 1_000_000_000_000)
	payment := sdk.NewInt64Coin("paymentvault", 1_000_000_000_000)

	for _, coin := range []sdk.Coin{underlying, payment} {
		modAddr := authtypes.NewModuleAddress(types.ModuleName)
		marker := markertypes.NewMarkerAccount(
			authtypes.NewBaseAccountWithAddress(modAddr),
			coin,
			modAddr,
			[]markertypes.AccessGrant{
				{
					Address: modAddr.String(),
					Permissions: markertypes.AccessList{
						markertypes.Access_Mint,
						markertypes.Access_Burn,
						markertypes.Access_Withdraw,
					},
				},
			},
			markertypes.StatusActive,
			markertypes.MarkerType_Coin,
			false, // supply not fixed
			true,  // allow gov control
			true,  // allow forced transfer
			[]string{},
		)
		markerGenesis.Markers = append(markerGenesis.Markers, *marker)
	}

	// We need to set a NAV for the payment denom so that it can be used in swaps
	nav := markertypes.NewNetAssetValue(sdk.NewInt64Coin(underlying.Denom, 1), 2)
	markerGenesis.NetAssetValues = append(markerGenesis.NetAssetValues, markertypes.MarkerNetAssetValues{
		Address:        string(markertypes.MustGetMarkerAddress(payment.Denom)),
		NetAssetValues: []markertypes.NetAssetValue{nav},
	})

	markerGenesisBz, err := simState.Cdc.MarshalJSON(&markerGenesis)
	if err != nil {
		panic(err)
	}
	simState.GenState[markertypes.ModuleName] = markerGenesisBz
}

// DistributeGeneratedMarkers distributes the generated markers to the simulation accounts.
func DistributeGeneratedMarkers(simState *module.SimulationState) {
	var bankGenesis banktypes.GenesisState
	simState.Cdc.MustUnmarshalJSON(simState.GenState[banktypes.ModuleName], &bankGenesis)

	underlying := sdk.NewInt64Coin("underlyingvault", 1_000_000_000_000)
	payment := sdk.NewInt64Coin("paymentvault", 1_000_000_000_000)

	// Update bankGenesis to evenly distribute all the marker denoms to the the simState accounts
	// Update bankGenesis supply to have each of the markers
	for _, coin := range []sdk.Coin{underlying, payment} {
		numAccounts := int64(len(simState.Accounts))
		if numAccounts == 0 {
			continue
		}

		// Add the new coin to the total supply
		bankGenesis.Supply = bankGenesis.Supply.Add(coin)

		// Distribute the coins, adding the remainder to the last account
		amountPerAccount := coin.Amount.QuoRaw(numAccounts)
		remainder := coin.Amount.ModRaw(numAccounts)

		for i, acc := range simState.Accounts {
			distAmount := amountPerAccount
			if i == len(simState.Accounts)-1 {
				distAmount = distAmount.Add(remainder)
			}

			bankGenesis.Balances = append(bankGenesis.Balances, banktypes.Balance{Address: acc.Address.String(), Coins: sdk.NewCoins(sdk.NewCoin(coin.Denom, distAmount))})
		}
	}

	bankGenesisBz, err := simState.Cdc.MarshalJSON(&bankGenesis)
	if err != nil {
		panic(err)
	}
	simState.GenState[banktypes.ModuleName] = bankGenesisBz
}<|MERGE_RESOLUTION|>--- conflicted
+++ resolved
@@ -9,13 +9,8 @@
 	"github.com/provlabs/vault/utils"
 
 	sdkmath "cosmossdk.io/math"
-<<<<<<< HEAD
 
 	sdk "github.com/cosmos/cosmos-sdk/types"
-=======
-	sdk "github.com/cosmos/cosmos-sdk/types"
-
->>>>>>> 95d5c026
 	"github.com/cosmos/cosmos-sdk/types/module"
 	authtypes "github.com/cosmos/cosmos-sdk/x/auth/types"
 	banktypes "github.com/cosmos/cosmos-sdk/x/bank/types"
@@ -122,11 +117,10 @@
 			pausedBalance = sdk.Coin{}
 		}
 
-<<<<<<< HEAD
 		vault := types.VaultAccount{
 			BaseAccount:            authtypes.NewBaseAccountWithAddress(addr),
 			Admin:                  admin,
-			ShareDenom:             shareDenom,
+			TotalShares:            sdk.NewCoin(shareDenom, sdkmath.ZeroInt()),
 			UnderlyingAsset:        underlyingDenom,
 			PaymentDenom:           paymentDenom,
 			CurrentInterestRate:    fmt.Sprintf("%f", currentRate),
@@ -142,14 +136,6 @@
 			PausedBalance:          pausedBalance,
 		}
 		vaults = append(vaults, vault)
-=======
-		vaults = append(vaults, types.VaultAccount{
-			BaseAccount:     authtypes.NewBaseAccountWithAddress(addr),
-			Admin:           admin,
-			TotalShares:     sdk.NewCoin(denom, sdkmath.ZeroInt()),
-			UnderlyingAsset: underlying,
-		})
->>>>>>> 95d5c026
 	}
 
 	return vaults
@@ -194,7 +180,7 @@
 			// Multiply the base random amount by the ShareScalar to get a realistic, scaled share amount
 			baseSharesAmount := sdkmath.NewInt(simState.Rand.Int63n(MaxSharesAmount) + 1)
 			scaledSharesAmount := baseSharesAmount.Mul(utils.ShareScalar)
-			shares := sdk.NewCoin(vault.ShareDenom, scaledSharesAmount)
+			shares := sdk.NewCoin(vault.TotalShares.Denom, scaledSharesAmount)
 
 			redeemDenom := vault.UnderlyingAsset
 			if vault.PaymentDenom != "" && simState.Rand.Intn(ChanceOfRedeemDenomIsPayment) == 0 {
