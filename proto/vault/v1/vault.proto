syntax = "proto3";
package vault.v1;

import "cosmos/auth/v1beta1/auth.proto";
import "cosmos/base/v1beta1/coin.proto";
import "cosmos_proto/cosmos.proto";
import "gogoproto/gogo.proto";

option go_package = "github.com/provlabs/vault/types";

// VaultAccount represents a central holding place for assets, governed by a set of rules.
// It is based on the ERC-4626 standard and builds upon the Provenance Marker module.
message VaultAccount {
  // base_account cosmos account information including address and coin holdings.
  cosmos.auth.v1beta1.BaseAccount base_account = 1 [(gogoproto.embed) = true];
  // share_denom is the denomination used to represent shares in the vault (e.g., vault tokens).
  string share_denom = 2;
  // underlying_asset is the vault’s single principal collateral AND valuation/base unit.
  // - Exactly one denom.
  // - Total Vault Value (TVV) and NAV-per-share are computed and reported in this denom.
  // - Interest accrual and internal accounting are measured in this denom.
  // - Any other coin accepted for I/O must have a NAV record priced INTO this denom.
  string underlying_asset = 3;
  // payment_denom is the single optional external payment coin supported for user I/O
  // alongside the underlying_asset.
  // - If unset, the vault operates single-denom: deposits/withdrawals only in underlying_asset.
  // - If set, swap-in/out accept either underlying_asset OR payment_denom (one denom per call).
  // - Must differ from share_denom and underlying_asset.
  // - Requires an on-chain NAV record mapping payment_denom -> underlying_asset to value deposits
  //   and redemptions.
  string payment_denom = 4;
  // admin is the address that has administrative privileges over the vault.
  string admin = 5 [(cosmos_proto.scalar) = "cosmos.AddressString"];
  // current_interest_rate is a decimal string (e.g., "0.9" for 90% and "0.9001353" for 90.01353%) representing the actual annual interest rate currently being applied.
  // This may be adjusted programmatically (e.g., due to lack of funds).
  string current_interest_rate = 6 [(cosmos_proto.scalar) = "cosmos.DecString"];
  // desired_interest_rate is a decimal string (e.g., "0.9" for 90% and "0.9001353" for 90.01353%) representing the target annual interest rate that the vault intends to apply.
  string desired_interest_rate = 7 [(cosmos_proto.scalar) = "cosmos.DecString"];
  // min_interest_rate is a decimal string (e.g., "0.9" for 90% and "0.9001353" for 90.01353%) representing the lowest annual interest rate the admin is allowed to set.
  // If unset (empty string), there is no lower limit.
  string min_interest_rate = 8 [(cosmos_proto.scalar) = "cosmos.DecString"];
  // max_interest_rate is a decimal string (e.g., "0.9" for 90% and "0.9001353" for 90.01353%) representing the highest annual interest rate the admin is allowed to set.
  // If unset (empty string), there is no upper limit.
  string max_interest_rate = 9 [(cosmos_proto.scalar) = "cosmos.DecString"];
  // The start time (in Unix seconds) of the current interest accrual period.
  int64 period_start = 10;
  // The expire time (in Unix seconds) of the current interest accrual period.
  int64 period_timeout = 11;
  // swap_in_enabled indicates whether users are allowed to deposit into the vault.
  bool swap_in_enabled = 12;
  // swap_out_enabled indicates whether users are allowed to withdraw from the vault.
  bool swap_out_enabled = 13;
  // withdrawal_delay_seconds is the configured time period (in seconds) that a withdrawal
  // request must wait in the pending queue before being processed.
  uint64 withdrawal_delay_seconds = 14;
}

// AccountBalance represents the coin balance of a single account.
message AccountBalance {
  option (gogoproto.equal) = false;
  option (gogoproto.goproto_getters) = false;

  // address is the account address.
  string address = 1;

  // coins is the balance of the account.
  repeated cosmos.base.v1beta1.Coin coins = 2 [
    (gogoproto.nullable) = false,
    (gogoproto.castrepeated) = "github.com/cosmos/cosmos-sdk/types.Coins"
  ];
}

<<<<<<< HEAD
// PendingWithdrawal are withdrawals that have not yet been processed and completed.
message PendingWithdrawal {
  // owner is the address of the user awaiting payout.
=======
// PendingSwapOut are swap outs that have not yet been processed and completed.
message PendingSwapOut {
  // owner is the address initiating the swap out.
>>>>>>> b65b4d79
  string owner = 1 [(cosmos_proto.scalar) = "cosmos.AddressString"];
  // vault_address is the address of the vault processing the withdrawal.
  string vault_address = 2 [(cosmos_proto.scalar) = "cosmos.AddressString"];
  // shares are the shares that were escrowed by the user.
  cosmos.base.v1beta1.Coin shares = 3 [(gogoproto.nullable) = false];
  // assets are the calculated assets to be paid out to the user.
  cosmos.base.v1beta1.Coin assets = 4 [(gogoproto.nullable) = false];
}<|MERGE_RESOLUTION|>--- conflicted
+++ resolved
@@ -70,15 +70,9 @@
   ];
 }
 
-<<<<<<< HEAD
-// PendingWithdrawal are withdrawals that have not yet been processed and completed.
-message PendingWithdrawal {
-  // owner is the address of the user awaiting payout.
-=======
 // PendingSwapOut are swap outs that have not yet been processed and completed.
 message PendingSwapOut {
   // owner is the address initiating the swap out.
->>>>>>> b65b4d79
   string owner = 1 [(cosmos_proto.scalar) = "cosmos.AddressString"];
   // vault_address is the address of the vault processing the withdrawal.
   string vault_address = 2 [(cosmos_proto.scalar) = "cosmos.AddressString"];
