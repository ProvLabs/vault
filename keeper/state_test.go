--- conflicted
+++ resolved
@@ -17,7 +17,6 @@
 func TestSetVaultLookup_ErrorsAndSuccess(t *testing.T) {
 	ctx, k := mocks.NewVaultKeeper(t)
 
-<<<<<<< HEAD
 	err := k.SetVaultLookup(ctx, nil)
 	require.Error(t, err, "expected error when vault is nil")
 
@@ -41,42 +40,6 @@
 
 	err := k.SetVaultAccount(sdk.Context{}, &types.VaultAccount{})
 	require.Error(t, err, "expected error when vault validation fails")
-=======
-	vaults, err := k.GetVaults(ctx)
-
-	require.NoError(t, err, "expected no error when the vaults map is empty")
-	require.Empty(t, vaults, "expected empty vaults map")
-
-	// Generate unique addresses for vault keys
-	vault1Addr := utils.TestAddress().Bech32
-	vault2Addr := utils.TestAddress().Bech32
-	// Ensure they are different for testing distinct entries
-	for vault1Addr == vault2Addr {
-		vault2Addr = utils.TestAddress().Bech32
-	}
-
-	vault1 := types.VaultAccount{
-		BaseAccount: authtypes.NewBaseAccountWithAddress(types.GetVaultAddress("address1")),
-		Admin:       utils.TestAddress().Bech32,
-	}
-	vault2 := types.VaultAccount{
-		BaseAccount: authtypes.NewBaseAccountWithAddress(types.GetVaultAddress("address2")),
-		Admin:       utils.TestAddress().Bech32,
-	}
-
-	// Set vaults using their Bech32 addresses as keys
-	err = k.Vaults.Set(ctx, sdk.MustAccAddressFromBech32(vault1.Address), []byte{})
-	require.NoError(t, err, "expected no error setting the first vault")
-	err = k.Vaults.Set(ctx, sdk.MustAccAddressFromBech32(vault2.Address), []byte{})
-	require.NoError(t, err, "expected no error setting the second vault")
-
-	vaults, err = k.GetVaults(ctx)
-
-	require.NoError(t, err, "expected no error when vaults are present")
-	require.Len(t, vaults, 2, "expected two vaults")
-	// Assert using the vault addresses as keys
-	require.Contains(t, vaults, sdk.MustAccAddressFromBech32(vault1.Address), "expected the first vault")
-	require.Contains(t, vaults, sdk.MustAccAddressFromBech32(vault2.Address), "expected the second vault")
 }
 
 func (s *TestSuite) TestFindVaultAccount() {
@@ -164,5 +127,4 @@
 			}
 		})
 	}
->>>>>>> abbbe377
 }