package vault

import (
	"context"
	"encoding/json"
	"fmt"

	"github.com/grpc-ecosystem/grpc-gateway/runtime"
	modulev1 "github.com/provlabs/vault/api/module/v1"
	vaultv1 "github.com/provlabs/vault/api/v1"
	"github.com/provlabs/vault/keeper"
	"github.com/provlabs/vault/types"

	autocliv1 "cosmossdk.io/api/cosmos/autocli/v1"
	"cosmossdk.io/core/address"
	"cosmossdk.io/core/appmodule"
	"cosmossdk.io/core/event"
	"cosmossdk.io/core/header"
	"cosmossdk.io/core/store"
	"cosmossdk.io/depinject"

	"github.com/cosmos/cosmos-sdk/client"
	"github.com/cosmos/cosmos-sdk/codec"
	codectypes "github.com/cosmos/cosmos-sdk/codec/types"
	sdk "github.com/cosmos/cosmos-sdk/types"
	"github.com/cosmos/cosmos-sdk/types/module"
	authtypes "github.com/cosmos/cosmos-sdk/x/auth/types"
)

// ConsensusVersion defines the current x/vault module consensus version.
const ConsensusVersion = 1

var (
	_ module.AppModuleBasic      = AppModule{}
	_ appmodule.AppModule        = AppModule{}
	_ module.HasConsensusVersion = AppModule{}
	_ module.HasGenesis          = AppModule{}
	_ module.HasGenesisBasics    = AppModuleBasic{}
	_ module.HasServices         = AppModule{}
)

// AppModuleBasic implements the basic methods for the vault module.
type AppModuleBasic struct{}

// NewAppModuleBasic creates a new AppModuleBasic.
func NewAppModuleBasic() AppModuleBasic {
	return AppModuleBasic{}
}

// Name returns the vault module name.
func (AppModuleBasic) Name() string { return types.ModuleName }

// RegisterLegacyAminoCodec registers the legacy amino codec.
func (AppModuleBasic) RegisterLegacyAminoCodec(cdc *codec.LegacyAmino) {
	types.RegisterLegacyAminoCodec(cdc)
}

// RegisterInterfaces registers vault interfaces to the interface registry.
func (AppModuleBasic) RegisterInterfaces(reg codectypes.InterfaceRegistry) {
	types.RegisterInterfaces(reg)

	reg.RegisterInterface(
		"vault.v1.VaultAccount",
		(*types.VaultAccountI)(nil),
		&types.VaultAccount{},
	)
	reg.RegisterInterface(
		"vault.v1.VaultAccount",
		(*sdk.AccountI)(nil),
		&types.VaultAccount{},
	)
	reg.RegisterInterface(
		"vault.v1.VaultAccount",
		(*authtypes.GenesisAccount)(nil),
		&types.VaultAccount{},
	)
}

// RegisterGRPCGatewayRoutes sets up gRPC gateway routes.
func (AppModuleBasic) RegisterGRPCGatewayRoutes(clientCtx client.Context, mux *runtime.ServeMux) {
	if err := types.RegisterQueryHandlerClient(context.Background(), mux, types.NewQueryClient(clientCtx)); err != nil {
		panic(err)
	}
}

// DefaultGenesis returns default genesis state as raw bytes.
func (AppModuleBasic) DefaultGenesis(cdc codec.JSONCodec) json.RawMessage {
	return cdc.MustMarshalJSON(types.DefaultGenesisState())
}

// ValidateGenesis validates the vault genesis state.
func (AppModuleBasic) ValidateGenesis(cdc codec.JSONCodec, _ client.TxEncodingConfig, bz json.RawMessage) error {
	var genesis types.GenesisState
	if err := cdc.UnmarshalJSON(bz, &genesis); err != nil {
		return fmt.Errorf("failed to unmarshal %s genesis state: %w", types.ModuleName, err)
	}
	return genesis.Validate()
}

// AppModule implements the core vault module functionality.
type AppModule struct {
	AppModuleBasic
	keeper       *keeper.Keeper
	addressCodec address.Codec
}

// NewAppModule creates a new AppModule instance.
func NewAppModule(keeper *keeper.Keeper, addressCodec address.Codec) AppModule {
	return AppModule{
		AppModuleBasic: NewAppModuleBasic(),
		keeper:         keeper,
		addressCodec:   addressCodec,
	}
}

// IsOnePerModuleType asserts one module per type.
func (AppModule) IsOnePerModuleType() {}

// IsAppModule asserts this is an app module.
func (AppModule) IsAppModule() {}

// ConsensusVersion returns the module consensus version.
func (AppModule) ConsensusVersion() uint64 { return ConsensusVersion }

// InitGenesis initializes the module's state from genesis.
func (m AppModule) InitGenesis(ctx sdk.Context, cdc codec.JSONCodec, bz json.RawMessage) {
	var genesis types.GenesisState
	cdc.MustUnmarshalJSON(bz, &genesis)
	m.keeper.InitGenesis(ctx, &genesis)
}

// ExportGenesis exports the module's state to genesis.
func (m AppModule) ExportGenesis(ctx sdk.Context, cdc codec.JSONCodec) json.RawMessage {
	genesis := m.keeper.ExportGenesis(ctx)
	return cdc.MustMarshalJSON(genesis)
}

// BeginBlock returns the begin blocker for the vault module.
func (m AppModule) BeginBlock(ctx context.Context) error {
	return m.keeper.BeginBlocker(ctx)
}

// EndBlock returns the end blocker for the vault module.
func (a AppModule) EndBlock(ctx context.Context) error {
	return a.keeper.EndBlocker(ctx)
}

// RegisterServices registers gRPC query and message services.
func (m AppModule) RegisterServices(cfg module.Configurator) {
	types.RegisterMsgServer(cfg.MsgServer(), keeper.NewMsgServer(m.keeper))
	types.RegisterQueryServer(cfg.QueryServer(), keeper.NewQueryServer(m.keeper))
}

// AutoCLIOptions defines CLI commands for tx and query.
func (AppModule) AutoCLIOptions() *autocliv1.ModuleOptions {
	return &autocliv1.ModuleOptions{
		Tx: &autocliv1.ServiceCommandDescriptor{
			Service: vaultv1.Msg_ServiceDesc.ServiceName,
			RpcCommandOptions: []*autocliv1.RpcCommandOptions{
				{
					RpcMethod: "CreateVault",
					Use:       "create [admin] [underlying_asset] [share_denom]",
					Alias:     []string{"c", "new"},
					Short:     "Create a new vault",
					PositionalArgs: []*autocliv1.PositionalArgDescriptor{
						{ProtoField: "admin"},
						{ProtoField: "underlying_asset"},
						{ProtoField: "share_denom"},
					},
				},
				{
					RpcMethod: "SwapIn",
					Use:       "swap-in [owner] [vault_address] [assets]",
					Alias:     []string{"si"},
					Short:     "Deposit underlying assets into a vault to mint shares",
					PositionalArgs: []*autocliv1.PositionalArgDescriptor{
						{ProtoField: "owner"},
						{ProtoField: "vault_address"},
						{ProtoField: "assets"},
					},
				},
				{
					RpcMethod: "SwapOut",
					Use:       "swap-out [owner] [vault_address] [assets]",
					Alias:     []string{"so"},
					Short:     "Withdraw underlying assets from a vault by burning shares",
					PositionalArgs: []*autocliv1.PositionalArgDescriptor{
						{ProtoField: "owner"},
						{ProtoField: "vault_address"},
						{ProtoField: "assets"},
					},
				},
				{
					RpcMethod: "UpdateInterestRate",
					Use:       "update-interest-rate [admin] [vault_address] [new_rate]",
					Alias:     []string{"uir"},
					Short:     "Update the current interest rate for a vault",
					PositionalArgs: []*autocliv1.PositionalArgDescriptor{
						{ProtoField: "admin"},
						{ProtoField: "vault_address"},
						{ProtoField: "new_rate"},
					},
				},
				{
					RpcMethod: "UpdateMinInterestRate",
					Use:       "update-min-interest-rate [admin] [vault_address] [min_rate]",
					Alias:     []string{"umir"},
					Short:     "Set or clear the minimum allowable interest rate for a vault",
					PositionalArgs: []*autocliv1.PositionalArgDescriptor{
						{ProtoField: "admin"},
						{ProtoField: "vault_address"},
						{ProtoField: "min_rate"},
					},
				},
				{
					RpcMethod: "UpdateMaxInterestRate",
					Use:       "update-max-interest-rate [admin] [vault_address] [max_rate]",
					Alias:     []string{"umaxir"},
					Short:     "Set or clear the maximum allowable interest rate for a vault",
					PositionalArgs: []*autocliv1.PositionalArgDescriptor{
						{ProtoField: "admin"},
						{ProtoField: "vault_address"},
						{ProtoField: "max_rate"},
					},
				},
				{
					RpcMethod: "DepositInterestFunds",
					Use:       "deposit-interest-funds [admin] [vault_address] [amount]",
					Alias:     []string{"dif"},
					Short:     "Deposit funds into a vault for paying interest",
					PositionalArgs: []*autocliv1.PositionalArgDescriptor{
						{ProtoField: "admin"},
						{ProtoField: "vault_address"},
						{ProtoField: "amount"},
					},
				},
				{
					RpcMethod: "WithdrawInterestFunds",
					Use:       "withdraw-interest-funds [admin] [vault_address] [amount]",
					Alias:     []string{"wif"},
					Short:     "Withdraw unused interest funds from a vault",
					PositionalArgs: []*autocliv1.PositionalArgDescriptor{
						{ProtoField: "admin"},
						{ProtoField: "vault_address"},
						{ProtoField: "amount"},
					},
				},
				{
					RpcMethod: "DepositPrincipalFunds",
					Use:       "deposit-principal-funds [admin] [vault_address] [amount]",
					Alias:     []string{"dpf"},
					Short:     "Deposit principal funds into the vault’s marker",
					PositionalArgs: []*autocliv1.PositionalArgDescriptor{
						{ProtoField: "admin"},
						{ProtoField: "vault_address"},
						{ProtoField: "amount"},
					},
				},
				{
					RpcMethod: "WithdrawPrincipalFunds",
					Use:       "withdraw-principal-funds [admin] [vault_address] [amount]",
					Alias:     []string{"wpf"},
					Short:     "Withdraw principal funds from the vault’s marker",
					PositionalArgs: []*autocliv1.PositionalArgDescriptor{
						{ProtoField: "admin"},
						{ProtoField: "vault_address"},
						{ProtoField: "amount"},
					},
				},
				{
					RpcMethod: "ToggleSwapIn",
					Use:       "toggle-swap-in [admin] [vault_address] [enabled]",
					Alias:     []string{"tsi"},
					Short:     "Enable or disable swap-in operations for a vault",
					PositionalArgs: []*autocliv1.PositionalArgDescriptor{
						{ProtoField: "admin"},
						{ProtoField: "vault_address"},
						{ProtoField: "enabled"},
					},
				},
				{
					RpcMethod: "ToggleSwapOut",
					Use:       "toggle-swap-out [admin] [vault_address] [enabled]",
					Alias:     []string{"tso"},
					Short:     "Enable or disable swap-out operations for a vault",
					PositionalArgs: []*autocliv1.PositionalArgDescriptor{
						{ProtoField: "admin"},
						{ProtoField: "vault_address"},
						{ProtoField: "enabled"},
					},
				},
			},
		},

		Query: &autocliv1.ServiceCommandDescriptor{
			Service: vaultv1.Query_ServiceDesc.ServiceName,
			RpcCommandOptions: []*autocliv1.RpcCommandOptions{
				{
<<<<<<< HEAD
=======
					RpcMethod: "Params",
					Use:       "params",
					Short:     "Query the current module parameters",
					Alias:     []string{"p"},
				},
				{
>>>>>>> f985aef4
					RpcMethod: "Vaults",
					Use:       "list",
					Alias:     []string{"l", "ls"},
					Short:     "Query all vaults",
				},
				{
					RpcMethod: "Vault",
					Use:       "get [vault_address]",
					Alias:     []string{"g"},
					Short:     "Query a specific vault's configuration and state",
					PositionalArgs: []*autocliv1.PositionalArgDescriptor{
						{ProtoField: "vault_address"},
					},
				},
				{
<<<<<<< HEAD
=======
					RpcMethod: "TotalAssets",
					Use:       "total-assets [vault_address]",
					Alias:     []string{"ta"},
					Short:     "Query the total assets held by a specific vault",
					PositionalArgs: []*autocliv1.PositionalArgDescriptor{
						{ProtoField: "vault_address"},
					},
				},
				{
>>>>>>> f985aef4
					RpcMethod: "EstimateSwapIn",
					Use:       "estimate-swap-in [vault_address] [assets]",
					Alias:     []string{"esi"},
					Short:     "Estimate the number of shares received for a given deposit",
					PositionalArgs: []*autocliv1.PositionalArgDescriptor{
						{ProtoField: "vault_address"},
						{ProtoField: "assets"},
					},
				},
				{
					RpcMethod: "EstimateSwapOut",
					Use:       "estimate-swap-out [vault_address] [assets]",
					Alias:     []string{"eso"},
					Short:     "Estimate the amount of underlying assets received for a given withdrawal",
					PositionalArgs: []*autocliv1.PositionalArgDescriptor{
						{ProtoField: "vault_address"},
						{ProtoField: "assets"},
					},
				},
			},
		},
	}
}

// init registers the vault module with the appmodule framework.
func init() {
	appmodule.Register(&modulev1.Module{}, appmodule.Provide(ProvideModule))
}

// ModuleInputs defines the inputs required to initialize the vault module.
type ModuleInputs struct {
	depinject.In
	Config        *modulev1.Module
	StoreService  store.KVStoreService
	HeaderService header.Service
	EventService  event.Service
	Codec         codec.Codec
	AddressCodec  address.Codec
	AuthKeeper    types.AccountKeeper
	MarkerKeeper  types.MarkerKeeper
	BankKeeper    types.BankKeeper
}

// ModuleOutputs defines the outputs of the vault module provider.
type ModuleOutputs struct {
	depinject.Out
	Keeper *keeper.Keeper
	Module appmodule.AppModule
}

// ProvideModule wires up the vault module and its keeper.
func ProvideModule(in ModuleInputs) ModuleOutputs {
	authority := authtypes.NewModuleAddress(types.GovModuleName)
	if in.Config.Authority != "" {
		authority = authtypes.NewModuleAddressOrBech32Address(in.Config.Authority)
	}

	k := keeper.NewKeeper(
		in.Codec,
		in.StoreService,
		in.EventService,
		in.AddressCodec,
		authority,
		in.AuthKeeper,
		in.MarkerKeeper,
		in.BankKeeper,
	)
	m := NewAppModule(k, in.AddressCodec)
	return ModuleOutputs{Keeper: k, Module: m}
}<|MERGE_RESOLUTION|>--- conflicted
+++ resolved
@@ -296,15 +296,6 @@
 			Service: vaultv1.Query_ServiceDesc.ServiceName,
 			RpcCommandOptions: []*autocliv1.RpcCommandOptions{
 				{
-<<<<<<< HEAD
-=======
-					RpcMethod: "Params",
-					Use:       "params",
-					Short:     "Query the current module parameters",
-					Alias:     []string{"p"},
-				},
-				{
->>>>>>> f985aef4
 					RpcMethod: "Vaults",
 					Use:       "list",
 					Alias:     []string{"l", "ls"},
@@ -320,18 +311,6 @@
 					},
 				},
 				{
-<<<<<<< HEAD
-=======
-					RpcMethod: "TotalAssets",
-					Use:       "total-assets [vault_address]",
-					Alias:     []string{"ta"},
-					Short:     "Query the total assets held by a specific vault",
-					PositionalArgs: []*autocliv1.PositionalArgDescriptor{
-						{ProtoField: "vault_address"},
-					},
-				},
-				{
->>>>>>> f985aef4
 					RpcMethod: "EstimateSwapIn",
 					Use:       "estimate-swap-in [vault_address] [assets]",
 					Alias:     []string{"esi"},
